# Copyright 2016-2019 The Van Valen Lab at the California Institute of
# Technology (Caltech), with support from the Paul Allen Family Foundation,
# Google, & National Institutes of Health (NIH) under Grant U24CA224309-01.
# All rights reserved.
#
# Licensed under a modified Apache License, Version 2.0 (the "License");
# you may not use this file except in compliance with the License.
# You may obtain a copy of the License at
#
#     http://www.github.com/vanvalenlab/kiosk-autoscaler/LICENSE
#
# The Work provided may be used for non-commercial academic purposes only.
# For any other use of the Work, including commercial use, please contact:
# vanvalenlab@gmail.com
#
# Neither the name of Caltech nor the names of its contributors may be used
# to endorse or promote products derived from this software without specific
# prior written permission.
#
# Unless required by applicable law or agreed to in writing, software
# distributed under the License is distributed on an "AS IS" BASIS,
# WITHOUT WARRANTIES OR CONDITIONS OF ANY KIND, either express or implied.
# See the License for the specific language governing permissions and
# limitations under the License.
# ============================================================================
"""Autoscaler class"""
from __future__ import absolute_import
from __future__ import division
from __future__ import print_function

import re
import time
import timeit
import logging

import redis
import kubernetes


class Autoscaler(object):  # pylint: disable=useless-object-inheritance
    """Read Redis and scale up k8s pods if required.

    Args:
        redis_client: Redis Client Connection object.
        scaling_config: string, joined lists of autoscaling configurations
        backoff_seconds: int, after a redis/subprocess error, sleep for this
            many seconds and retry the command.
        deployment_delim: string, character delimiting deployment configs.
        param_delim: string, character delimiting deployment config parameters.
    """

    def __init__(self, redis_client, scaling_config, secondary_scaling_config,
                 backoff_seconds=1, deployment_delim=';', param_delim='|'):
        self.redis_client = redis_client
        self.backoff_seconds = int(backoff_seconds)
        self.logger = logging.getLogger(str(self.__class__.__name__))
        self.completed_statuses = {'done', 'failed'}

        self.autoscaling_params = self._get_autoscaling_params(
            scaling_config=scaling_config.rstrip(),
            deployment_delim=deployment_delim,
            param_delim=param_delim)

        self.autoscaled_deployments = self._get_secondary_autoscaling_params(
            secondary_scaling_config=secondary_scaling_config.rstrip(),
            deployment_delim=deployment_delim,
            param_delim=param_delim)

        self.redis_keys = {
            'predict': 0,
            'train': 0
        }

        self.pod_keywords = {
            'deployment': 'desired',
            'job': 'Completions'
        }

        self.tf_serving_pods = 0
        self.new_tf_serving_pods = 0

    def _get_autoscaling_params(self, scaling_config,
                                deployment_delim=';',
                                param_delim='|'):
        if deployment_delim == param_delim:
            raise ValueError('`deployment_delim` and `param_delim` must be '
                             'different. Got "{}" and "{}".'.format(
                                 deployment_delim, param_delim))

        return [x.split(param_delim)
                for x in scaling_config.split(deployment_delim)]

<<<<<<< HEAD
=======
    def _get_secondary_autoscaling_params(self, secondary_scaling_config,
                                          deployment_delim=';',
                                          param_delim='|'):
        if deployment_delim == param_delim:
            raise ValueError('`deployment_delim` and `param_delim` must be '
                             'different. Got "{}" and "{}".'.format(
                                 deployment_delim, param_delim))

        secondary_autoscaling_params = [x.split(param_delim) for x in
                                        secondary_scaling_config.split(deployment_delim)]
        autoscaled_deployments = {}
        if len(secondary_autoscaling_params) > 1:
            for secondary_autoscaling in secondary_autoscaling_params:
                autoscaled_deployments[secondary_autoscaling[0]] = \
                    secondary_autoscaling[1]
        return autoscaled_deployments

    def _make_kubectl_call(self, args):
        argstring = ' '.join(args)
        count = 0
        start = timeit.default_timer()
        while True:
            try:
                subprocess.run(args)
                self.logger.debug('Executed `%s` (%s retries) in %s seconds.',
                                  argstring, count,
                                  timeit.default_timer() - start)
                break
            except subprocess.CalledProcessError as err:
                # Error during subprocess.  Log it and retry after `backoff
                self.logger.warning('Encountered "%s: %s" during subprocess '
                                    'command: `%s`.  Retrying in %s seconds.',
                                    type(err).__name__, err, argstring,
                                    self.backoff_seconds)
                count += 1
                time.sleep(self.backoff_seconds)

    def _get_kubectl_output(self, args):
        argstring = ' '.join(args)
        count = 0
        start = timeit.default_timer()
        while True:
            try:
                kubectl_output = subprocess.check_output(args)
                kubectl_output = kubectl_output.decode('utf8')
                self.logger.debug('Executed `%s` (%s retries) in %s seconds.',
                                  argstring, count,
                                  timeit.default_timer() - start)
                break
            except subprocess.CalledProcessError as err:
                # Error during subprocess.  Log it and retry after `backoff`
                self.logger.warning('Encountered "%s: %s" during subprocess '
                                    'command: `%s`.  Retrying in %s seconds.',
                                    type(err).__name__, err, argstring,
                                    self.backoff_seconds)
                count += 1
                time.sleep(self.backoff_seconds)
        return kubectl_output

>>>>>>> c4a3f9ad
    def scan_iter(self, match=None):
        while True:
            try:
                response = self.redis_client.scan_iter(match=match)
                break
            except redis.exceptions.ConnectionError as err:
                self.logger.warning('Encountered %s: %s when calling SCAN. '
                                    'Retrying in %s seconds.',
                                    type(err).__name__, err,
                                    self.backoff_seconds)
                time.sleep(self.backoff_seconds)
        return response

    def hget(self, rhash, key):
        while True:
            try:
                response = self.redis_client.hget(rhash, key)
                break
            except redis.exceptions.ConnectionError as err:
                self.logger.warning('Encountered %s: %s when calling HGET. '
                                    'Retrying in %s seconds.',
                                    type(err).__name__, err,
                                    self.backoff_seconds)
                time.sleep(self.backoff_seconds)
        return response

    def tally_keys(self):
        start = timeit.default_timer()
        # reset the key tallies to 0
        for k in self.redis_keys:
            self.redis_keys[k] = 0

        for key in self.scan_iter():
            if any(re.match(k, key) for k in self.redis_keys):
                status = self.hget(key, 'status')

                # add up each type of key that is "in-progress" or "new"
                if status is not None and status not in self.completed_statuses:
                    for k in self.redis_keys:
                        if re.match(k, key):
                            self.redis_keys[k] += 1

        self.logger.debug('Finished tallying redis keys in %s seconds.',
                          timeit.default_timer() - start)
        self.logger.info('Tallied redis keys: %s', self.redis_keys)

<<<<<<< HEAD
    def get_apps_v1_client(self):
        """Returns Kubernetes API Client for AppsV1Api"""
        kubernetes.config.load_incluster_config()
        return kubernetes.client.AppsV1Api()

    def get_batch_v1_client(self):
        """Returns Kubernetes API Client for AppsV1Api"""
        kubernetes.config.load_incluster_config()
        return kubernetes.client.BatchV1Api()

    def list_namespaced_deployment(self, namespace):
        """Wrapper for `kubernetes.client.list_namespaced_deployment`"""
        try:
            kube_client = self.get_apps_v1_client()
            response = kube_client.list_namespaced_deployment(namespace)
        except kubernetes.client.rest.ApiException as err:
            self.logger.error('%s when calling `list_namespaced_deployment`: %s',
                              type(err).__name__, err)
            raise err
        return response.items

    def list_namespaced_job(self, namespace):
        """Wrapper for `kubernetes.client.list_namespaced_job`"""
        try:
            kube_client = self.get_batch_v1_client()
            response = kube_client.list_namespaced_job(namespace)
        except kubernetes.client.rest.ApiException as err:
            self.logger.error('%s when calling `list_namespaced_job`: %s',
                              type(err).__name__, err)
            raise err
        return response.items

    def patch_namespaced_deployment(self, name, namespace, body):
        """Wrapper for `kubernetes.client.patch_namespaced_deployment`"""
        try:
            kube_client = self.get_apps_v1_client()
            response = kube_client.patch_namespaced_deployment(
                name, namespace, body)
        except kubernetes.client.rest.ApiException as err:
            self.logger.error('%s when calling `patch_namespaced_deployment`: '
                              '%s', type(err).__name__, err)
            raise err
        return response

    def patch_namespaced_job(self, name, namespace, body):
        """Wrapper for `kubernetes.client.patch_namespaced_job`"""
        try:
            kube_client = self.get_batch_v1_client()
            response = kube_client.patch_namespaced_deployment(
                name, namespace, body)
        except kubernetes.client.rest.ApiException as err:
            self.logger.error('%s when calling `patch_namespaced_job`: %s',
                              type(err).__name__, err)
            raise err
        return response

    def get_current_pods(self, namespace, resource_type, deployment):
=======
    def get_current_pods(self, namespace, resource_type, deployment,
                         only_running=False):
>>>>>>> c4a3f9ad
        """Find the number of current pods deployed for the given resource"""
        if resource_type not in self.pod_keywords:
            raise ValueError('The resource_type of {} is unsuitable. Use either'
                             '`deployment` or `job`'.format(resource_type))

<<<<<<< HEAD
        current_pods = 0
        if resource_type == 'deployment':
            deployments = self.list_namespaced_deployment(namespace)
            for d in deployments:
                if d.metadata.name == deployment:
                    current_pods = d.spec.replicas
=======
        deployment_re = r'Replicas:\s+([0-9]+) desired \| [0-9]+ updated \| ' + \
                        r'[0-9]+ total \| ([0-9]+) available \| [0-9]+ unavailable'

        description = self._get_kubectl_output([
            'kubectl', '-n', namespace, 'describe', resource_type, deployment
        ])

        current_pods = 0
        # dstr = str(description)[2:-1].encode('utf-8').decode('unicode_escape')
        for line in description.splitlines():
            if resource_type == 'deployment':
                potential_match = re.match(deployment_re, line)
                if potential_match is not None:
                    if only_running:
                        current_pods = potential_match.group(2)
                    else:
                        current_pods = potential_match.group(1)
>>>>>>> c4a3f9ad
                    break

        elif resource_type == 'job':
            jobs = self.list_namespaced_job(namespace)
            for j in jobs:
                if j.metadata.name == deployment:
                    current_pods = j.spec.parallelism  # TODO: is this right?
                    break

        return int(current_pods)

    def get_desired_pods(self, deployment, key, keys_per_pod, min_pods,
                         max_pods, current_pods):
        if deployment in self.autoscaled_deployments:
            extra_pods = self.new_tf_serving_pods * \
                autoscaled_deployments[deployment]
            desired_pods = current_pods + extra_pods
        else:
            desired_pods = self.redis_keys[key] // keys_per_pod

            # set `desired_pods` to inside the max/min boundaries.
            if desired_pods > max_pods:
                desired_pods = max_pods
            elif desired_pods < min_pods:
                desired_pods = min_pods

            # To avoid removing currently running pods, wait until all
            # pods of the deployment are idle before scaling down.
            if 0 < desired_pods < current_pods:
                desired_pods = current_pods

        return desired_pods

    def scale_deployments(self):
        # some special logic surrounding the loop
        # for tf-serving, the fixed-number deployment
        tf_serving_pods = self.get_current_pods(
            'deepcell', 'deployment', 'tf-serving-deployment',
            only_running=True)
        self.new_tf_serving_pods = tf_serving_pods - self.tf_serving_pods
        for entry in self.autoscaling_params:
            # entry schema: minPods maxPods keysPerPod namespace resource_type
            #               predict_or_train deployment
            try:
                min_pods = int(entry[0])
                max_pods = int(entry[1])
                keys_per_pod = int(entry[2])
                namespace = str(entry[3])
                resource_type = str(entry[4])
                predict_or_train = str(entry[5])
                name = str(entry[6])
            except (IndexError, ValueError):
                self.logger.error('Autoscaling entry %s is malformed.', entry)
                continue

            self.logger.debug('Scaling `%s`', name)

            current_pods = self.get_current_pods(
                namespace, resource_type, name)

            desired_pods = self.get_desired_pods(
                deployment, predict_or_train, keys_per_pod,
                min_pods, max_pods, current_pods)

            self.logger.debug('%s `%s` in namespace `%s` has a current state '
                              'of %s pods and a desired state of %s pods.',
                              str(resource_type).capitalize(), name,
                              namespace, current_pods, desired_pods)

            if desired_pods == current_pods:
                continue  # no scaling action is required

            if resource_type == 'job':
                # TODO: Find a suitable method for scaling jobs
                body = {'spec': {'parallelism': desired_pods}}
                res = self.patch_namespaced_job(name, namespace, body)
                self.logger.info('Successfully scaled %s from %s to %s pods.',
                                 name, current_pods, desired_pods)

            elif resource_type == 'deployment':
<<<<<<< HEAD
                body = {'spec': {'replicas': desired_pods}}
                res = self.patch_namespaced_deployment(name, namespace, body)

            self.logger.info('Successfully scaled %s `%s` in namespace `%s` '
                             'from %s to %s pods.', resource_type, name,
                             namespace, current_pods, desired_pods)
=======
                self._make_kubectl_call([
                    'kubectl', 'scale', '-n', namespace,
                    '--replicas={}'.format(desired_pods),
                    '{}/{}'.format(resource_type, deployment)
                ])
                self.logger.info('Successfully scaled %s from %s to %s pods.',
                                 deployment, current_pods, desired_pods)
        # update number of tf-serving pods for next iteration of loop
        self.tf_serving_pods = tf_serving_pods
>>>>>>> c4a3f9ad

    def scale(self):
        self.tally_keys()
        self.scale_deployments()<|MERGE_RESOLUTION|>--- conflicted
+++ resolved
@@ -43,6 +43,7 @@
     Args:
         redis_client: Redis Client Connection object.
         scaling_config: string, joined lists of autoscaling configurations
+        secondary_scaling_config: string, defines initial pod counts
         backoff_seconds: int, after a redis/subprocess error, sleep for this
             many seconds and retry the command.
         deployment_delim: string, character delimiting deployment configs.
@@ -90,8 +91,6 @@
         return [x.split(param_delim)
                 for x in scaling_config.split(deployment_delim)]
 
-<<<<<<< HEAD
-=======
     def _get_secondary_autoscaling_params(self, secondary_scaling_config,
                                           deployment_delim=';',
                                           param_delim='|'):
@@ -100,58 +99,17 @@
                              'different. Got "{}" and "{}".'.format(
                                  deployment_delim, param_delim))
 
-        secondary_autoscaling_params = [x.split(param_delim) for x in
-                                        secondary_scaling_config.split(deployment_delim)]
+        secondary_autoscaling_params = [
+            x.split(param_delim) for x in
+            secondary_scaling_config.split(deployment_delim)
+        ]
+
         autoscaled_deployments = {}
         if len(secondary_autoscaling_params) > 1:
-            for secondary_autoscaling in secondary_autoscaling_params:
-                autoscaled_deployments[secondary_autoscaling[0]] = \
-                    secondary_autoscaling[1]
+            for s in secondary_autoscaling_params:
+                autoscaled_deployments[s[0]] = s[1]
         return autoscaled_deployments
 
-    def _make_kubectl_call(self, args):
-        argstring = ' '.join(args)
-        count = 0
-        start = timeit.default_timer()
-        while True:
-            try:
-                subprocess.run(args)
-                self.logger.debug('Executed `%s` (%s retries) in %s seconds.',
-                                  argstring, count,
-                                  timeit.default_timer() - start)
-                break
-            except subprocess.CalledProcessError as err:
-                # Error during subprocess.  Log it and retry after `backoff
-                self.logger.warning('Encountered "%s: %s" during subprocess '
-                                    'command: `%s`.  Retrying in %s seconds.',
-                                    type(err).__name__, err, argstring,
-                                    self.backoff_seconds)
-                count += 1
-                time.sleep(self.backoff_seconds)
-
-    def _get_kubectl_output(self, args):
-        argstring = ' '.join(args)
-        count = 0
-        start = timeit.default_timer()
-        while True:
-            try:
-                kubectl_output = subprocess.check_output(args)
-                kubectl_output = kubectl_output.decode('utf8')
-                self.logger.debug('Executed `%s` (%s retries) in %s seconds.',
-                                  argstring, count,
-                                  timeit.default_timer() - start)
-                break
-            except subprocess.CalledProcessError as err:
-                # Error during subprocess.  Log it and retry after `backoff`
-                self.logger.warning('Encountered "%s: %s" during subprocess '
-                                    'command: `%s`.  Retrying in %s seconds.',
-                                    type(err).__name__, err, argstring,
-                                    self.backoff_seconds)
-                count += 1
-                time.sleep(self.backoff_seconds)
-        return kubectl_output
-
->>>>>>> c4a3f9ad
     def scan_iter(self, match=None):
         while True:
             try:
@@ -198,7 +156,6 @@
                           timeit.default_timer() - start)
         self.logger.info('Tallied redis keys: %s', self.redis_keys)
 
-<<<<<<< HEAD
     def get_apps_v1_client(self):
         """Returns Kubernetes API Client for AppsV1Api"""
         kubernetes.config.load_incluster_config()
@@ -247,7 +204,7 @@
         """Wrapper for `kubernetes.client.patch_namespaced_job`"""
         try:
             kube_client = self.get_batch_v1_client()
-            response = kube_client.patch_namespaced_deployment(
+            response = kube_client.patch_namespaced_job(
                 name, namespace, body)
         except kubernetes.client.rest.ApiException as err:
             self.logger.error('%s when calling `patch_namespaced_job`: %s',
@@ -255,42 +212,22 @@
             raise err
         return response
 
-    def get_current_pods(self, namespace, resource_type, deployment):
-=======
     def get_current_pods(self, namespace, resource_type, deployment,
                          only_running=False):
->>>>>>> c4a3f9ad
         """Find the number of current pods deployed for the given resource"""
         if resource_type not in self.pod_keywords:
             raise ValueError('The resource_type of {} is unsuitable. Use either'
                              '`deployment` or `job`'.format(resource_type))
 
-<<<<<<< HEAD
         current_pods = 0
         if resource_type == 'deployment':
             deployments = self.list_namespaced_deployment(namespace)
             for d in deployments:
                 if d.metadata.name == deployment:
-                    current_pods = d.spec.replicas
-=======
-        deployment_re = r'Replicas:\s+([0-9]+) desired \| [0-9]+ updated \| ' + \
-                        r'[0-9]+ total \| ([0-9]+) available \| [0-9]+ unavailable'
-
-        description = self._get_kubectl_output([
-            'kubectl', '-n', namespace, 'describe', resource_type, deployment
-        ])
-
-        current_pods = 0
-        # dstr = str(description)[2:-1].encode('utf-8').decode('unicode_escape')
-        for line in description.splitlines():
-            if resource_type == 'deployment':
-                potential_match = re.match(deployment_re, line)
-                if potential_match is not None:
                     if only_running:
-                        current_pods = potential_match.group(2)
+                        current_pods = d.status.available_replicas
                     else:
-                        current_pods = potential_match.group(1)
->>>>>>> c4a3f9ad
+                        current_pods = d.spec.replicas
                     break
 
         elif resource_type == 'job':
@@ -302,25 +239,24 @@
 
         return int(current_pods)
 
-    def get_desired_pods(self, deployment, key, keys_per_pod, min_pods,
-                         max_pods, current_pods):
+    def get_desired_pods(self, deployment, key, keys_per_pod,
+                         min_pods, max_pods, current_pods):
         if deployment in self.autoscaled_deployments:
-            extra_pods = self.new_tf_serving_pods * \
-                autoscaled_deployments[deployment]
+            extra_pods = self.new_tf_serving_pods * self.autoscaled_deployments[deployment]
             desired_pods = current_pods + extra_pods
         else:
             desired_pods = self.redis_keys[key] // keys_per_pod
 
-            # set `desired_pods` to inside the max/min boundaries.
-            if desired_pods > max_pods:
-                desired_pods = max_pods
-            elif desired_pods < min_pods:
-                desired_pods = min_pods
-
-            # To avoid removing currently running pods, wait until all
-            # pods of the deployment are idle before scaling down.
-            if 0 < desired_pods < current_pods:
-                desired_pods = current_pods
+        # set `desired_pods` to inside the max/min boundaries.
+        if desired_pods > max_pods:
+            desired_pods = max_pods
+        elif desired_pods < min_pods:
+            desired_pods = min_pods
+
+        # To avoid removing currently running pods, wait until all
+        # pods of the deployment are idle before scaling down.
+        if 0 < desired_pods < current_pods:
+            desired_pods = current_pods
 
         return desired_pods
 
@@ -330,7 +266,7 @@
         tf_serving_pods = self.get_current_pods(
             'deepcell', 'deployment', 'tf-serving-deployment',
             only_running=True)
-        self.new_tf_serving_pods = tf_serving_pods - self.tf_serving_pods
+
         for entry in self.autoscaling_params:
             # entry schema: minPods maxPods keysPerPod namespace resource_type
             #               predict_or_train deployment
@@ -352,7 +288,7 @@
                 namespace, resource_type, name)
 
             desired_pods = self.get_desired_pods(
-                deployment, predict_or_train, keys_per_pod,
+                name, predict_or_train, keys_per_pod,
                 min_pods, max_pods, current_pods)
 
             self.logger.debug('%s `%s` in namespace `%s` has a current state '
@@ -371,24 +307,15 @@
                                  name, current_pods, desired_pods)
 
             elif resource_type == 'deployment':
-<<<<<<< HEAD
                 body = {'spec': {'replicas': desired_pods}}
                 res = self.patch_namespaced_deployment(name, namespace, body)
 
             self.logger.info('Successfully scaled %s `%s` in namespace `%s` '
                              'from %s to %s pods.', resource_type, name,
                              namespace, current_pods, desired_pods)
-=======
-                self._make_kubectl_call([
-                    'kubectl', 'scale', '-n', namespace,
-                    '--replicas={}'.format(desired_pods),
-                    '{}/{}'.format(resource_type, deployment)
-                ])
-                self.logger.info('Successfully scaled %s from %s to %s pods.',
-                                 deployment, current_pods, desired_pods)
-        # update number of tf-serving pods for next iteration of loop
-        self.tf_serving_pods = tf_serving_pods
->>>>>>> c4a3f9ad
+
+            # update number of tf-serving pods for next iteration of loop
+            self.tf_serving_pods = tf_serving_pods
 
     def scale(self):
         self.tally_keys()
